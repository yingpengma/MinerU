--- conflicted
+++ resolved
@@ -1,9 +1,4 @@
-<<<<<<< HEAD
 from magic_pdf.io.AbsReaderWriter import AbsReaderWriter
-=======
-
-from magic_pdf.io import AbsReaderWriter
->>>>>>> d867304f
 from magic_pdf.libs.commons import fitz
 from loguru import logger
 from magic_pdf.libs.commons import join_path
@@ -33,12 +28,7 @@
 
     byte_data = pix.tobytes(output='jpeg', jpg_quality=95)
 
-<<<<<<< HEAD
     imageWriter.write(byte_data, img_hash256_path, AbsReaderWriter.MODE_BIN)
-=======
-    imageWriter.write(byte_data, path=img_hash256_path, mode="binary")
-    imageWriter.write(content=byte_data, path=img_hash256_path, mode="binary")
->>>>>>> d867304f
 
     return img_hash256_path
 
